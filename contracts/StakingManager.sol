// SPDX-License-Identifier: MIT
pragma solidity ^0.8.29;

import "./StakingInternal.sol";

/**
 * @title StakingManager
 * @dev Upgradeable staking contract that also acts as an ERC20 token representing staked shares.
 */
contract StakingManager is StakingInternal {
    /// @custom:oz-upgrades-unsafe-allow constructor
    constructor() {
        _disableInitializers();
    }

    /**
     * @dev Returns the decimals offset used for share calculations
     * @return uint8 The number of decimal places offset between assets and shares
     */
<<<<<<< HEAD
    function initialize(
        IERC4626 _stakingVault,
        string memory name,
        string memory symbol,
        address owner
    ) public initializer notZeroAddress(address(_stakingVault)) notZeroAddress(owner) {
        // Initialize inherited contracts
        __ERC20_init(name, symbol);
        __Ownable_init(owner);
        __ReentrancyGuard_init();
        __Pausable_init();
        __UUPSUpgradeable_init();

        // Initialize immutable-like variables (stored in storage for upgradeable contracts)
        stakingVault = _stakingVault;
        token = IERC20(_stakingVault.asset());
        
        // Initialize mutable state with 0% fees
        inputFeeRate = 0;
        outputFeeRate = 0;
        
        // Initialize conversion factor to 1:1 ratio
        vaultShareConversionFactor = 1e18;

        emit Events.StakingVaultSet(_stakingVault, token);
=======
    function _decimalsOffset() internal view override returns (uint8) {
        return DECIMALS_OFFSET;
>>>>>>> f5d9063a
    }

    /**
     * @dev Deposit assets to receive staking shares
     * @param assets Amount of assets to deposit
     * @param receiver Address that will receive the minted shares
     * @return shares Amount of shares minted to the receiver
     */
<<<<<<< HEAD
    function stake(uint256 assets) external amountGreaterThanZero(assets) nonReentrant whenNotPaused {
        token.safeTransferFrom(msg.sender, address(this), assets);

        uint256 feeAmount = _calculateFeeAmount(assets, inputFeeRate);
        uint256 totalVaultShares = _depositIntoVault(assets);

        (uint256 userVaultShares, uint256 feeVaultShares) = _splitShares(totalVaultShares, assets, feeAmount);

        _handleInputFeeShares(feeAmount, feeVaultShares);
        
        // Convert vault shares to staking tokens using the conversion factor
        // This ensures consistent staking token value regardless of vault exchange rate
        uint256 userStakingTokens = (userVaultShares * 1e18) / vaultShareConversionFactor;
        
        // Mint staking tokens as proof of ownership
        _mint(msg.sender, userStakingTokens);
        emit Events.Stake(msg.sender, assets, userStakingTokens);
    }

    /**
     * @dev Allows users to unstake their shares and receive the underlying assets.
     * @param stakingTokens The number of staking tokens to unstake.
     */
    function unstake(
        uint256 stakingTokens
    ) external amountGreaterThanZero(stakingTokens) hasEnoughShares(stakingTokens) nonReentrant whenNotPaused {
        // Convert staking tokens to vault shares using the conversion factor
        uint256 vaultSharesToRedeem = (stakingTokens * vaultShareConversionFactor) / 1e18;
        
        // Preview the total assets we would get from redeeming vault shares
        uint256 grossAssets = stakingVault.previewRedeem(vaultSharesToRedeem);
        
        // Calculate fee amount
        uint256 feeAmount = _calculateFeeAmount(grossAssets, outputFeeRate);
        (uint256 userVaultShares, uint256 feeVaultShares) = _splitShares(vaultSharesToRedeem, grossAssets, feeAmount);

        _handleOutputFeeShares(feeAmount, feeVaultShares);
        // Only redeem the user vault shares
        uint256 actualAssets = stakingVault.redeem(userVaultShares, address(this), address(this));

        // Transfer net assets to user
        token.safeTransfer(msg.sender, actualAssets);
        
        // Burn the ERC20 staking tokens
        _burn(msg.sender, stakingTokens);
        emit Events.Unstake(msg.sender, stakingTokens, actualAssets);
=======
    function deposit(
        uint256 assets,
        address receiver
    )
        public
        override
        amountGreaterThanZero(assets)
        notZeroAddress(receiver)
        nonReentrant
        whenNotPaused
        returns (uint256 shares)
    {
        // Calculate shares based on current exchange rate
        shares = previewDeposit(assets);
        // Process the deposit including fee calculations and vault interactions
        _processDeposit(assets, shares, receiver);
    }

    /**
     * @dev Withdraws assets by burning the corresponding shares.
     * @param assets Amount of assets to withdraw
     * @param receiver Address that will receive the withdrawn assets
     * @param owner Address that owns the shares being burned
     * @return shares Amount of shares burned for the withdrawal
     */
    function withdraw(
        uint256 assets,
        address receiver,
        address owner
    )
        public
        override
        amountGreaterThanZero(assets)
        notZeroAddress(receiver)
        notZeroAddress(owner)
        nonReentrant
        whenNotPaused
        returns (uint256 shares)
    {
        // Calculate shares required to withdraw the requested assets
        shares = stakingVault.previewWithdraw(assets);
        // Process withdrawal including fee calculations and vault interactions
        _processWithdrawal(assets, shares, receiver, owner, true);
    }

    /**
     * @dev Mint shares by depositing the equivalent amount of assets
     * @param shares Amount of shares to mint
     * @param receiver Address that will receive the minted shares
     * @return assets Amount of assets required to mint the requested shares
     */
    function mint(
        uint256 shares,
        address receiver
    )
        public
        override
        amountGreaterThanZero(shares)
        notZeroAddress(receiver)
        nonReentrant
        whenNotPaused
        returns (uint256 assets)
    {
        // Calculate assets required to mint the requested shares
        assets = previewMint(shares);
        // Process the deposit including fee calculations and vault interactions
        _processDeposit(assets, shares, receiver);
    }

    /**
     * @dev Redeem shares for equivalent assets
     * @param shares Amount of shares to redeem
     * @param receiver Address that will receive the redeemed assets
     * @param owner Address that owns the shares being redeemed
     * @return assets Amount of assets received for the redeemed shares
     */
    function redeem(
        uint256 shares,
        address receiver,
        address owner
    )
        public
        override
        amountGreaterThanZero(shares)
        notZeroAddress(receiver)
        notZeroAddress(owner)
        nonReentrant
        whenNotPaused
        returns (uint256 assets)
    {
        // Calculate assets equivalent to the shares being redeemed
        assets = previewRedeem(shares);
        // Process redemption including fee calculations and vault interactions
        _processWithdrawal(assets, shares, receiver, owner, false);
>>>>>>> f5d9063a
    }
}<|MERGE_RESOLUTION|>--- conflicted
+++ resolved
@@ -17,36 +17,8 @@
      * @dev Returns the decimals offset used for share calculations
      * @return uint8 The number of decimal places offset between assets and shares
      */
-<<<<<<< HEAD
-    function initialize(
-        IERC4626 _stakingVault,
-        string memory name,
-        string memory symbol,
-        address owner
-    ) public initializer notZeroAddress(address(_stakingVault)) notZeroAddress(owner) {
-        // Initialize inherited contracts
-        __ERC20_init(name, symbol);
-        __Ownable_init(owner);
-        __ReentrancyGuard_init();
-        __Pausable_init();
-        __UUPSUpgradeable_init();
-
-        // Initialize immutable-like variables (stored in storage for upgradeable contracts)
-        stakingVault = _stakingVault;
-        token = IERC20(_stakingVault.asset());
-        
-        // Initialize mutable state with 0% fees
-        inputFeeRate = 0;
-        outputFeeRate = 0;
-        
-        // Initialize conversion factor to 1:1 ratio
-        vaultShareConversionFactor = 1e18;
-
-        emit Events.StakingVaultSet(_stakingVault, token);
-=======
     function _decimalsOffset() internal view override returns (uint8) {
         return DECIMALS_OFFSET;
->>>>>>> f5d9063a
     }
 
     /**
@@ -55,54 +27,6 @@
      * @param receiver Address that will receive the minted shares
      * @return shares Amount of shares minted to the receiver
      */
-<<<<<<< HEAD
-    function stake(uint256 assets) external amountGreaterThanZero(assets) nonReentrant whenNotPaused {
-        token.safeTransferFrom(msg.sender, address(this), assets);
-
-        uint256 feeAmount = _calculateFeeAmount(assets, inputFeeRate);
-        uint256 totalVaultShares = _depositIntoVault(assets);
-
-        (uint256 userVaultShares, uint256 feeVaultShares) = _splitShares(totalVaultShares, assets, feeAmount);
-
-        _handleInputFeeShares(feeAmount, feeVaultShares);
-        
-        // Convert vault shares to staking tokens using the conversion factor
-        // This ensures consistent staking token value regardless of vault exchange rate
-        uint256 userStakingTokens = (userVaultShares * 1e18) / vaultShareConversionFactor;
-        
-        // Mint staking tokens as proof of ownership
-        _mint(msg.sender, userStakingTokens);
-        emit Events.Stake(msg.sender, assets, userStakingTokens);
-    }
-
-    /**
-     * @dev Allows users to unstake their shares and receive the underlying assets.
-     * @param stakingTokens The number of staking tokens to unstake.
-     */
-    function unstake(
-        uint256 stakingTokens
-    ) external amountGreaterThanZero(stakingTokens) hasEnoughShares(stakingTokens) nonReentrant whenNotPaused {
-        // Convert staking tokens to vault shares using the conversion factor
-        uint256 vaultSharesToRedeem = (stakingTokens * vaultShareConversionFactor) / 1e18;
-        
-        // Preview the total assets we would get from redeeming vault shares
-        uint256 grossAssets = stakingVault.previewRedeem(vaultSharesToRedeem);
-        
-        // Calculate fee amount
-        uint256 feeAmount = _calculateFeeAmount(grossAssets, outputFeeRate);
-        (uint256 userVaultShares, uint256 feeVaultShares) = _splitShares(vaultSharesToRedeem, grossAssets, feeAmount);
-
-        _handleOutputFeeShares(feeAmount, feeVaultShares);
-        // Only redeem the user vault shares
-        uint256 actualAssets = stakingVault.redeem(userVaultShares, address(this), address(this));
-
-        // Transfer net assets to user
-        token.safeTransfer(msg.sender, actualAssets);
-        
-        // Burn the ERC20 staking tokens
-        _burn(msg.sender, stakingTokens);
-        emit Events.Unstake(msg.sender, stakingTokens, actualAssets);
-=======
     function deposit(
         uint256 assets,
         address receiver
@@ -197,6 +121,5 @@
         assets = previewRedeem(shares);
         // Process redemption including fee calculations and vault interactions
         _processWithdrawal(assets, shares, receiver, owner, false);
->>>>>>> f5d9063a
     }
 }