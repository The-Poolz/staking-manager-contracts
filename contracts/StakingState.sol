--- conflicted
+++ resolved
@@ -28,15 +28,8 @@
     // Total shares minted from staked fees
     uint256 public totalFeeShares;
 
-<<<<<<< HEAD
-    // Conversion factor to maintain user token value consistency after vault migrations
-    // This is the ratio of (new vault shares / first vault shares) * 1e18 for precision
-    // Default value is 1e18 (1:1 ratio), adjusted during vault migrations
-    uint256 public vaultShareConversionFactor;
-=======
     /// @dev Offset to convert token decimals to 18 decimals for share calculations
     uint8 public DECIMALS_OFFSET;
->>>>>>> f5d9063a
 
     /**
      * @dev Returns the total assets staked by a user.
@@ -44,10 +37,7 @@
      * @return The total assets staked by the user.
      */
     function totalUserAssets(address user) external view returns (uint256) {
-        uint256 userTokens = IERC20(address(this)).balanceOf(user);
-        // Apply conversion factor to get the correct vault shares for this user
-        uint256 userVaultShares = (userTokens * vaultShareConversionFactor) / 1e18;
-        return stakingVault.previewRedeem(userVaultShares);
+        return stakingVault.previewRedeem(IERC20(address(this)).balanceOf(user));
     }
 
     /**
@@ -56,16 +46,8 @@
      * It is calculated by converting the total shares of the contract into assets.
      * @return The total assets in the vault.
      */
-<<<<<<< HEAD
-    function totalAssets() external view returns (uint256) {
-        uint256 totalStakingTokens = IERC20(address(this)).totalSupply();
-        // Apply conversion factor to get the correct vault shares
-        uint256 totalVaultShares = (totalStakingTokens * vaultShareConversionFactor) / 1e18;
-        return stakingVault.convertToAssets(totalVaultShares);
-=======
     function totalAssets() external view virtual returns (uint256) {
         return stakingVault.convertToAssets(stakingVault.balanceOf(address(this)));
->>>>>>> f5d9063a
     }
 
     /**
